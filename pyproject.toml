[tool.poetry]
name = "txt2img-unsupervised"
version = "0.1.0"
description = ""
authors = ["Echo Nolan <echo@echonolan.net>"]
license = "BSD3"
readme = "README.md"

[tool.poetry.dependencies]
CloseableQueue-py3 = "^0.9.2"
dacite = "^1.8.1"
datasets = "^2.14.6"
einops = "^0.7.0"
flash-attention-jax = { git = "https://github.com/enolan/flash-attention-jax.git", rev = "20621388795614de137c159a5c07abec5c475388"}
flax = "^0.8.3"
imageio-ffmpeg = "^0.4.8"
infinidata = { url = "https://github.com/enolan/infinidata/releases/download/v0.0.1-alpha2/infinidata-0.0.1a2-cp311-cp311-manylinux_2_34_x86_64.whl" }
internetarchive = "^3.5.0"
numpy = "1.*" # 2.x series is out, should probably upgrade at some point.
# An older version of cudnn (9.1.something I think) has a weird bug when sampling with batch size 64 that doesn't occur with 1 or 2.
# unpin at some point.
nvidia-cudnn-cu12 = "9.3.0.75"
omegaconf = "^2.3.0"
optax = { git = "https://github.com/enolan/optax.git", branch = "txt2img-unsupervised-schedule-free", rev = "ba5ca3a9f1b7436849b94a8acf28a2fb32248fee"}
orbax-checkpoint = "^0.5.10"
pillow = "^9.5.0"
pytest = "^7.3.1"
python = "^3.11.8"
pytorch-lightning = "^2.0.2"
sortedcontainers = "^2.4.0"
torch = {url = "https://download.pytorch.org/whl/cpu/torch-2.0.1%2Bcpu-cp311-cp311-linux_x86_64.whl"}
transformers = "^4.34.1"
wandb = "^0.17.9"
warcat = "^2.2.5"
xdg-base-dirs = "^6.0.1"

[tool.poetry.group.cuda.dependencies]
<<<<<<< HEAD
jax = {extras = ["cuda12_pip"], version = "0.4.30"}
jaxlib = {extras = ["cuda12_pip"], version = "0.4.30"}
=======
jax = {extras = ["cuda12"], version = "^0.4.31"}
>>>>>>> 6d2a249e

[tool.poetry.group.dev.dependencies]
black = "^23.3.0"
flameprof = "^0.4"
hypothesis = {extras = ["numpy"], version = "^6.92.2"}
ipython = "^8.14.0"
matplotlib = "^3.7.1"
memray = "^1.11.0"
mypy = "^1.3.0"
types-pillow = "^9.5.0.4"
types-tqdm = "^4.65.0.1"

[[tool.poetry.source]]
name = "PyPI"
priority = "primary"

[build-system]
requires = ["poetry-core"]
build-backend = "poetry.core.masonry.api"<|MERGE_RESOLUTION|>--- conflicted
+++ resolved
@@ -35,12 +35,7 @@
 xdg-base-dirs = "^6.0.1"
 
 [tool.poetry.group.cuda.dependencies]
-<<<<<<< HEAD
-jax = {extras = ["cuda12_pip"], version = "0.4.30"}
-jaxlib = {extras = ["cuda12_pip"], version = "0.4.30"}
-=======
 jax = {extras = ["cuda12"], version = "^0.4.31"}
->>>>>>> 6d2a249e
 
 [tool.poetry.group.dev.dependencies]
 black = "^23.3.0"
