from dataclasses import dataclass, field, replace
from datasets import Dataset
from enum import Enum
from functools import partial
from tqdm import tqdm
from typing import FrozenSet, Literal, Optional, Tuple, Union
import flax.linen as nn
import jax
import jax.numpy as jnp
import numpy as np
import pytest

from . import flow_matching
from .cap_sampling import (
    LogitsTable,
    process_d_max_dist,
    random_pt_with_cosine_similarity,
    sample_cap,
    sample_from_cap,
    sphere_log_inverse_surface_area,
)
from .flow_matching import VectorField, sample_sphere


class WeightingFunction(Enum):
    """The function that weights a FunctionWeightedFlowModel's distribution."""

    CONSTANT = "constant"
    """Constant weight - all samples weighted equally, no conditioning."""

    CAP_INDICATOR = "cap_indicator"
    """
    Indicator function for a spherical cap - 1 inside the cap, 0 outside, conditioning data is cap
    center and d_max.
    PROS: Straightforward, intuitively what we want for EGCG.
    CONS: Doesn't god damn work. Flow models do not want to learn sharp discontinuous distributions,
          you get samples outside the cap and (I think) distortion inside the cap. Especially bad
          with higher dimensionality and/or smaller caps.
    """

    SMOOTHED_CAP_INDICATOR = "smoothed_cap_indicator"
    """
    Smoothed indicator function for a spherical cap - 1 inside the cap, linear falloff to 0 outside
    the cap up to a boundary, then 0 beyond the boundary. Conditioning data is the same as
    CAP_INDICATOR.
    PROS: Distribution is now continuous, hopefully more learnable. And the distribution is very
          close to what we want for EGCG, so SIR is efficient.
    CONS: Now we have an extra tunable parameter (distance to boundary).
    """

    VMF_DENSITY = "vmf_density"
    """
    vMF density function (unnormalized) - exp(kappa * mu.T @ x). More weight for samples closer to
    the mean, smooth falloff, density is positive everywhere. Conditioning data is mu and kappa.
    Not implemented yet.
    PROS: Continuous, differentiable, very smooth, hopefully even easier to learn.
    CONS: Divergence between the weighted distribution and the target distribution is higher, SIR is
          less efficient.
    """


@dataclass(frozen=True)
class CapIndicatorExtraParams:
    """
    Extra hyperparameters for FunctionWeightedFlowModels that use the cap indicator weighting
    function.
    """

    d_max_dist: Tuple[Tuple[float, float], ...] = ((0.95, 1.0), (0.05, 2.0))
    """
    Training distribution of maximum cosine distances, specified as a mixture of uniform
    distributions. Each tuple contains the weight of the mixture component and the upper d_max
    bound for that component. Note this does not actually affect the *weighting function* per se,
    but is used during training to choose d_max and may affect how well the models learns the
    weighted distribution at different d_max values.
    """


@dataclass(frozen=True)
class SmoothedCapIndicatorExtraParams:
    """
    Extra hyperparameters for FunctionWeightedFlowModels that use the smoothed cap indicator
    weighting function.
    """

    d_max_dist: Tuple[Tuple[float, float], ...] = ((0.95, 1.0), (0.05, 2.0))
    """
    Training distribution of maximum cosine distances, specified as a mixture of uniform
    distributions. Each tuple contains the weight of the mixture component and the upper d_max
    bound for that component. Note this does not actually affect the *weighting function* per se,
    but is used during training to choose d_max and may affect how well the models learns the
    weighted distribution at different d_max values.
    """

    boundary_width: float = jnp.pi / 10
    """
    Width of the linear falloff in the smoothed cap indicator, in radians.
    """


class FunctionWeightedFlowModel(nn.Module):
    """A function-weighted flow model - i.e. one trained to sample from a distribution, weighted
    by a function specified at inference time. The *family* of weighting functions is specified at
    initialization, before training, including the choice of WeightingFunction and some
    hyperparameters included in weighting_function_extra_params. At inference time, further
    parameters are passed to the model, fully specifying the weighting function.

    This implements the general concept of a function-weighted generative model.
    """

    # Some notes for the paper:

    # Function-weighted generative models are a superset of class conditional generative models:
    # We can recover class-conditional generative models with a very simple extension of this. For
    # concreteness, imagine a model that generates pictures of cats or dogs. And we have a labeled
    # dataset. If we think of the label as part of the example we're generating, then our weighting
    # function can consider it. We augment each cat/dog picture with a one hot vector that says what
    # kind of animal it's a picture of, and use a weighting function that's an indicator of which
    # value in the one-hot is hot. Very roundabout, but shows that regular class conditional
    # generative models are a special case of this. And, just because we're "considering" the class
    # as part of the example doesn't mean our model needs to actually output classes again at
    # sampling time. Each example can be split into a) the item of the domain we're generating and
    # b) arbitrary data that the weighting function may consider. b would be used to generate
    # conditioning data during training, but not be reproduced.

    # Requirements for the weighting function:
    # 1. With the obviously implementation, there must be at least one set of weighting function
    #    parameters that produces positive weight for every point in the domain. But you can drop
    #    this requirement if you simply ignore training examples that cannot have positive weight.
    #    This would be kinda dumb but nevertheless.
    # 2. Weights must be nonnegative & finite everywhere.
    # 3. ??? idk, in general the reversed distribution must be valid.

    # Hyperparameters for the underlying VectorField
    domain_dim: int
    reference_directions: Optional[int]
    time_dim: Optional[int]
    use_pre_mlp_projection: bool
    n_layers: int
    d_model: int
    mlp_expansion_factor: int
    mlp_dropout_rate: Optional[float]
    input_dropout_rate: Optional[float]
    mlp_always_inject: FrozenSet[Literal["x", "t", "cond"]] = field(
        default_factory=frozenset
    )
    activations_dtype: jnp.dtype = jnp.float32
    weights_dtype: jnp.dtype = jnp.float32
    d_model_base: int = 512
    variance_base: float = 1 / 512
    alpha_input: float = 1.0
    alpha_output: float = 1.0

    # Weighting-related hyperparameters.
    weighting_function: WeightingFunction = WeightingFunction.CONSTANT
    weighting_function_extra_params: Optional[
        Union[CapIndicatorExtraParams, SmoothedCapIndicatorExtraParams]
    ] = None

    # Base distribution is uniform over the conditioning cap. Only makes sense with CAP_INDICATOR.
    cap_conditioned_base: bool = False

    @property
    def conditioning_dim(self) -> int:
        if self.weighting_function == WeightingFunction.CONSTANT:
            return 0
        elif self.weighting_function in [
            WeightingFunction.CAP_INDICATOR,
            WeightingFunction.SMOOTHED_CAP_INDICATOR,
        ]:
            return (
                self.reference_directions
                if self.reference_directions
                else self.domain_dim
            ) + 1
        elif self.weighting_function == WeightingFunction.VMF_DENSITY:
            return NotImplementedError(
                "VMF density weighting function not implemented yet."
            )
        else:
            raise ValueError(f"Unknown weighting function: {self.weighting_function}")

    @nn.nowrap
    def mk_vector_field(self) -> VectorField:
        # We need a VectorField object for various calculations, some of which should happen outside
        # of Flax init/apply, when setup() won't have run yet. So we define a function to create
        # one. They're immutable and pure functions of the constructor params, so we can make as
        # many as we feel like and they'll all be identical.
        return VectorField(
            domain_dim=self.domain_dim,
            reference_directions=self.reference_directions,
            conditioning_dim=self.conditioning_dim,
            time_dim=self.time_dim,
            use_pre_mlp_projection=self.use_pre_mlp_projection,
            n_layers=self.n_layers,
            d_model=self.d_model,
            mlp_expansion_factor=self.mlp_expansion_factor,
            mlp_dropout_rate=self.mlp_dropout_rate,
            input_dropout_rate=self.input_dropout_rate,
            mlp_always_inject=self.mlp_always_inject,
            activations_dtype=self.activations_dtype,
            weights_dtype=self.weights_dtype,
            d_model_base=self.d_model_base,
            variance_base=self.variance_base,
            alpha_input=self.alpha_input,
            alpha_output=self.alpha_output,
        )

    def setup(self) -> None:
        if self.weighting_function == WeightingFunction.VMF_DENSITY:
            raise NotImplementedError(
                "VMF density weighting function not implemented yet."
            )
        elif self.weighting_function in [
            WeightingFunction.CAP_INDICATOR,
            WeightingFunction.SMOOTHED_CAP_INDICATOR,
        ]:
            if self.cap_conditioned_base:
                if (
                    max(p[1] for p in self.weighting_function_extra_params.d_max_dist)
                    > 1.0
                ):
                    raise ValueError(
                        "d_max_dist max value must be <= 1.0 for cap-conditioned base"
                    )

            self.logits_table = LogitsTable(self.domain_dim - 1, 8192)
            # Precompute bucket angles α for the logits table indices. Using convention cos(α) = -h
            # where h are the table heights in [-1, 1].
            buckets = self.logits_table.buckets
            idxs = jnp.arange(buckets, dtype=jnp.int32)
            heights = 2.0 * (idxs.astype(jnp.float32) / (buckets - 1.0)) - 1.0
            cos_thetas = -heights
            self._bucket_alphas = jnp.arccos(jnp.clip(cos_thetas, -1.0, 1.0))

        self.vector_field = self.mk_vector_field()

    @nn.nowrap
    def _build_smoothed_weighted_logits_table(self, d_max: jax.Array) -> LogitsTable:
        """Construct a weighted ``LogitsTable`` reflecting the smoothed-cap indicator around angle
        0 with edge at θ_cap and linear falloff of width ``boundary_width``.

        For bucket angles α corresponding to table heights, weights are
        1 for α ≤ θ_cap; linearly decreasing to 0 over (θ_cap, θ_cap + boundary_width]; and 0
        beyond. This reweights the base slice-area logits so that sampling heights is equivalent to
        sampling directions with density proportional to area × smoothed-weight.
        """
        boundary_width = self.weighting_function_extra_params.boundary_width
        cap_theta = jnp.arccos(jnp.clip(1.0 - d_max, -1.0, 1.0))
        alpha_max = jnp.minimum(jnp.pi, cap_theta + boundary_width)
        alphas = self._bucket_alphas
        within_support = alphas <= alpha_max
        linear_falloff = jnp.maximum(
            0.0, 1.0 - (alphas - cap_theta) / jnp.maximum(boundary_width, 1e-12)
        )
        weight_vals = jnp.where(
            alphas <= cap_theta, 1.0, jnp.where(within_support, linear_falloff, 0.0)
        )
        return self.logits_table.weighted(weight_vals)

    def dummy_inputs(self) -> Tuple[jax.Array, jax.Array, jax.Array, jax.Array]:
        """Create dummy inputs for model initialization with the correct shapes.

        Returns:
            Tuple of (x, t, cap_centers, cap_d_maxes) with appropriate shapes for initialization.
        """
        x = jnp.ones((1, self.domain_dim))
        t = jnp.ones((1,))
        if self.weighting_function == WeightingFunction.CONSTANT:
            weighting_function_params = None
        elif self.weighting_function in [
            WeightingFunction.CAP_INDICATOR,
            WeightingFunction.SMOOTHED_CAP_INDICATOR,
        ]:
            weighting_function_params = (jnp.ones((1, self.domain_dim)), jnp.ones((1,)))
        elif self.weighting_function == WeightingFunction.VMF_DENSITY:
            raise NotImplementedError(
                "VMF density weighting function not implemented yet."
            )
        else:
            raise ValueError(f"Unknown weighting function: {self.weighting_function}")
        return x, t, weighting_function_params

    def prepare_training_conditioning(self, batch):
        """Prepare conditioning data for training - generate weighting parameters for each point.

        Args:
            batch: Training batch containing "point_vec"

        Returns:
            Weighting function parameters for the batch
        """
        if self.weighting_function == WeightingFunction.CONSTANT:
            return None

        x1_batch = batch["point_vec"]
        return jax.vmap(lambda x1: self.sample_weighting_function_params(x1))(x1_batch)

    def sample_base_distribution(self, weighting_function_params, batch_size):
        """Sample base distribution x0 for training.
        Depends on cap_conditioned_base:
        - False: uniform on the sphere.
        - True: uniform within the cap specified by each example's weighting-function parameters.
          Supports caps of size up to a hemisphere (d_max <= 1.0) only. This ensures all paths are
          inside the cap.
        """
        rng = self.make_rng("sample_base")
        if self.cap_conditioned_base:
            assert (
                self.weighting_function == WeightingFunction.CAP_INDICATOR
            ), "cap_conditioned_base only supported with CAP_INDICATOR weighting"
            assert (
                isinstance(weighting_function_params, tuple)
                and len(weighting_function_params) == 2
            )
            cap_centers, d_maxes = weighting_function_params
            assert cap_centers.shape == (batch_size, self.domain_dim)
            assert d_maxes.shape == (batch_size,)
            keys = jax.random.split(rng, batch_size)
            x0 = jax.vmap(lambda k, c, d: sample_from_cap(k, self.logits_table, c, d))(
                keys, cap_centers, d_maxes
            )
            return x0
        else:
            return sample_sphere(rng, batch_size, self.domain_dim)

    @property
    def d_model_scale_factor(self) -> float:
        "m_d in muP."
        return self.mk_vector_field().d_model_scale_factor

    @nn.nowrap
    def mk_partition_map(self, use_muon: bool):
        """
        Create a partition map for optimizer configuration with muP scaling.
        Delegates to the underlying VectorField.
        """
        return {
            "params": {
                "vector_field": self.mk_vector_field().mk_partition_map(use_muon)[
                    "params"
                ]
            }
        }

    @nn.nowrap
    def scale_lr(self, lr: float) -> float:
        "Scaled learning rate for hidden layers. Delegates to the underlying VectorField."
        return self.mk_vector_field().scale_lr(lr)

    def process_weighting_function_params(
        self, cond_vecs: jax.Array, cond_scalars: jax.Array
    ) -> jax.Array:
        """
        Convert weighting-function parameters to the model's conditioning vector. In principle,
        there could be other shapes of inference-time weighting function parameters, but ATM all our
        (non-constant) weighting functions take a single vector and scalar.

        Args:
            cond_vecs: Unit vectors in R^{domain_dim} (cap center / direction parameter).
            cond_scalars: Scalars in [0, 2] representing d_max (maximum cosine distance).

        Returns:
            Conditioning vectors of shape `(batch, conditioning_dim)` with approximately mean 0 and
            variance 1 per component, suitable for feeding to the VectorField.
        """
        assert len(cond_vecs.shape) == 2, f"cond_vecs.shape: {cond_vecs.shape}"
        batch_size = cond_vecs.shape[0]
        assert cond_vecs.shape == (
            batch_size,
            self.domain_dim,
        ), f"cond_vecs.shape: {cond_vecs.shape}"
        assert cond_scalars.shape == (
            batch_size,
        ), f"cond_scalars.shape: {cond_scalars.shape}"
        assert self.weighting_function in [
            WeightingFunction.CAP_INDICATOR,
            WeightingFunction.SMOOTHED_CAP_INDICATOR,
        ], f"process_weighting_function_params called with unsupported weighting function: {self.weighting_function}"

        # Encode the direction parameter to match how inputs are encoded, then scale to unit variance.
        # - If using reference directions, project onto them and scale by sqrt(domain_dim) so that
        #   each component has variance ~1 for isotropic inputs.
        # - Otherwise, pass through coordinates scaled by sqrt(domain_dim).
        if self.reference_directions is not None:
            # [ref_dirs, domain_dim] <- reference vectors; produce [ref_dirs]
            dir_features = (
                cond_vecs @ self.vector_field.reference_vectors.T
            ) * jnp.sqrt(self.domain_dim)
        else:
            dir_features = cond_vecs * jnp.sqrt(self.domain_dim)
        assert dir_features.shape == (
            batch_size,
            self.conditioning_dim - 1,
        ), f"dir_features.shape: {dir_features.shape}"

        # Normalize d_max scalars using the training distribution specified by d_max_dist
        weights, range_starts, range_ends = process_d_max_dist(
            self.weighting_function_extra_params.d_max_dist
        )
        component_means = (range_starts + range_ends) / 2.0
        component_vars = (range_ends - range_starts) ** 2 / 12.0
        mixture_mean = jnp.sum(weights * component_means)
        mixture_var = jnp.sum(
            weights * (component_vars + (component_means - mixture_mean) ** 2)
        )
        mixture_std = jnp.sqrt(mixture_var)

        scalar_features = (cond_scalars - mixture_mean) / mixture_std
        scalar_features = scalar_features[:, None]
        assert scalar_features.shape == (batch_size, 1)

        processed_cond_vecs = jnp.concatenate([dir_features, scalar_features], axis=1)
        assert processed_cond_vecs.shape == (batch_size, self.conditioning_dim)
        return processed_cond_vecs

    def __call__(self, x, t, weighting_function_params):
        batch_size = x.shape[0]
        assert x.shape == (batch_size, self.domain_dim)
        assert t.shape == (batch_size,)

        if self.weighting_function == WeightingFunction.CONSTANT:
            assert weighting_function_params is None
            cond_vecs_for_inner_model = jnp.zeros((x.shape[0], 0))
        elif (
            self.weighting_function == WeightingFunction.CAP_INDICATOR
            or self.weighting_function == WeightingFunction.SMOOTHED_CAP_INDICATOR
        ):
            assert isinstance(weighting_function_params, tuple)
            assert len(weighting_function_params) == 2
            cond_vecs, cond_scalars = weighting_function_params
            assert cond_vecs.shape == (batch_size, self.domain_dim)
            assert cond_scalars.shape == (batch_size,)

            cond_vecs_for_inner_model = self.process_weighting_function_params(
                cond_vecs, cond_scalars
            )
            assert cond_vecs_for_inner_model.shape == (
                batch_size,
                self.conditioning_dim,
            )
        elif self.weighting_function == WeightingFunction.VMF_DENSITY:
            raise NotImplementedError(
                "VMF density weighting function not implemented yet."
            )
        else:
            raise ValueError(f"Unknown weighting function: {self.weighting_function}")
        return self.vector_field(x, t, cond_vecs_for_inner_model)

    def compute_weight(
        self,
        x: jax.Array,
        weighting_function_params: Optional[Tuple[jax.Array, jax.Array]],
    ) -> jax.Array:
        """
        Compute the weight of a point under the weighting function defined by the parameters.
        Returns a float32 scalar in [0, 1]. (In principle this could be any nonnegative finite
        value, but this implementation returns weights in [0, 1].)
        """
        assert x.shape == (self.domain_dim,)
        if self.weighting_function == WeightingFunction.CONSTANT:
            assert weighting_function_params is None
            return jnp.asarray(1.0, dtype=jnp.float32)
        elif (
            self.weighting_function == WeightingFunction.CAP_INDICATOR
            or self.weighting_function == WeightingFunction.SMOOTHED_CAP_INDICATOR
        ):
            assert isinstance(weighting_function_params, tuple)
            assert len(weighting_function_params) == 2
            cap_center, d_max = weighting_function_params

            assert cap_center.shape == (self.domain_dim,)
            assert d_max.shape == ()

            cos_sim_to_cap_center = jnp.dot(x, cap_center)
            cos_distance_to_cap_center = 1 - cos_sim_to_cap_center
            in_cap = cos_distance_to_cap_center <= d_max
            if self.weighting_function == WeightingFunction.CAP_INDICATOR:
                return in_cap.astype(jnp.float32)  # convert boolean to 1.0 or 0.0
            elif self.weighting_function == WeightingFunction.SMOOTHED_CAP_INDICATOR:
                # If the point is in the cap, the weight is 1.0. If it's outside the cap, weight
                # falls off linearly to zero at boundary_width radians away from the cap's edge.
                boundary_width = self.weighting_function_extra_params.boundary_width
                cap_theta = jnp.arccos(1 - d_max)
                x_theta = jnp.arccos(cos_sim_to_cap_center)
                x_theta_to_cap_edge = x_theta - cap_theta
                x_theta_to_cap_edge_weight = jnp.minimum(
                    1.0, jnp.maximum(0.0, 1 - x_theta_to_cap_edge / boundary_width)
                )
                return x_theta_to_cap_edge_weight.astype(jnp.float32)
        elif self.weighting_function == WeightingFunction.VMF_DENSITY:
            raise NotImplementedError(
                "VMF density weighting function not implemented yet."
            )
        else:
            raise ValueError(f"Unknown weighting function: {self.weighting_function}")

    def sample_weighting_function_params(
        self, x: jax.Array
    ) -> Optional[Tuple[jax.Array, jax.Array]]:
        """
        Given a point x, sample a set of parameters for the weighting function from a distribution
        that's density is proportional to the weighting function and independent of any attribute of
        x that does not affect the weighting function. Used at training time to make the conditioned
        weighting work.

        This is the clever bit that makes the weighted distribution work. We want our model to learn
        to sample from a family of distributions, all of which are weighted versions of the same
        base distribution. In other words, depending on the weighting function parameters, the
        probability of any training example should be scaled by the weighting function.

        The naive method would be to draw the weighting function's parameters independently of the
        data and scale the loss for each example by the weighting function. In principle this should
        work but if the vast vast majority of examples will end up having very low weights (consider
        what happens in high dimensions where the caps we care about and are training on can have
        fractional areas as small as e^-262), then sample and compute efficiency will be horrible.
        Our EGCG setting is exactly that, so we need a better method.

        The clever method is, as above, to draw the weighting function's parameters from a
        distribution that's density is proportional to the weight that would apply given those. This
        means that when we flip it around the density at any given point is weighted proportionally
        to the weight at that point.
        """
        if self.weighting_function == WeightingFunction.CONSTANT:
            return None
        rng = self.make_rng("sample_weighting_params")
        if self.weighting_function == WeightingFunction.CAP_INDICATOR:
            return sample_cap(
                self.logits_table,
                rng,
                x,
                self.weighting_function_extra_params.d_max_dist,
            )
        elif self.weighting_function == WeightingFunction.SMOOTHED_CAP_INDICATOR:
            # Sample d_max from the configured mixture (independent of x)
            weights, range_starts, range_ends = process_d_max_dist(
                self.weighting_function_extra_params.d_max_dist
            )

            comp_rng, dmax_rng, angle_rng, dir_rng = jax.random.split(rng, 4)
            component_idx = jax.random.categorical(comp_rng, jnp.log(weights))
            d_max = jax.random.uniform(
                dmax_rng,
                minval=range_starts[component_idx],
                maxval=range_ends[component_idx],
            )

            # Build weighted logits table using helper and sample with existing interpolation logic
            weighted_tbl = self._build_smoothed_weighted_logits_table(d_max)
            # Pass d_max=2.0 so no additional truncation; support is encoded in weighted_tbl logits
            sampled_dist = weighted_tbl.sample_cap_cos_distance(angle_rng, 2.0)
            cap_center = random_pt_with_cosine_similarity(dir_rng, x, sampled_dist)

            return cap_center, d_max
        elif self.weighting_function == WeightingFunction.VMF_DENSITY:
            raise NotImplementedError(
                "VMF density weighting function not implemented yet."
            )
        else:
            raise ValueError(f"Unknown weighting function: {self.weighting_function}")


@pytest.mark.parametrize(
    "weighting_function",
    [
        WeightingFunction.CONSTANT,
        WeightingFunction.CAP_INDICATOR,
        WeightingFunction.SMOOTHED_CAP_INDICATOR,
    ],
)
@pytest.mark.parametrize("domain_dim", [3, 8])
def test_compute_weight(weighting_function, domain_dim):
    """
    Test the compute_weight function for different weighting functions and edge cases.
    """
    rng = jax.random.PRNGKey(42)
    test_points = sample_sphere(rng, 10, domain_dim)

    # Create model with the specified weighting function
    if weighting_function == WeightingFunction.SMOOTHED_CAP_INDICATOR:
        extra_params = SmoothedCapIndicatorExtraParams(boundary_width=0.2)
    else:
        extra_params = CapIndicatorExtraParams()

    model = FunctionWeightedFlowModel(
        domain_dim=domain_dim,
        time_dim=16,
        reference_directions=8,
        n_layers=1,
        d_model=32,
        mlp_expansion_factor=2,
        activations_dtype=jnp.float32,
        weights_dtype=jnp.float32,
        weighting_function=weighting_function,
        weighting_function_extra_params=extra_params,
        input_dropout_rate=None,
        mlp_dropout_rate=None,
        use_pre_mlp_projection=True,
    )

    if weighting_function == WeightingFunction.CONSTANT:
        weights = jax.vmap(lambda point: model.compute_weight(point, None))(test_points)
        assert weights.shape == (test_points.shape[0],)
        assert weights.dtype == jnp.float32
        np.testing.assert_array_equal(weights, 1.0)

    elif weighting_function in [
        WeightingFunction.CAP_INDICATOR,
        WeightingFunction.SMOOTHED_CAP_INDICATOR,
    ]:
        # Test cap-based weighting functions
        cap_center = jnp.zeros(domain_dim).at[0].set(1.0)
        d_max = jnp.array(0.5)
        params = (cap_center, d_max)

        weights = jax.vmap(lambda point: model.compute_weight(point, params))(
            test_points
        )
        assert weights.shape == (test_points.shape[0],)
        assert weights.dtype == jnp.float32
        assert jnp.all(
            (weights >= 0.0) & (weights <= 1.0)
        )  # All weights should be in [0, 1]

        # Compute expected weights manually using vectorized operations
        cos_sims = test_points @ cap_center
        cos_distances = 1 - cos_sims
        in_caps = cos_distances <= d_max

        if weighting_function == WeightingFunction.CAP_INDICATOR:
            expected_weights = in_caps.astype(jnp.float32)
            np.testing.assert_array_equal(weights, expected_weights)
        elif weighting_function == WeightingFunction.SMOOTHED_CAP_INDICATOR:
            # Check that points in the cap have weight 1, points in the boundary have a positive
            # weight less than 1, and points outside have weight 0.
            boundary_width = model.weighting_function_extra_params.boundary_width
            cap_theta = jnp.arccos(1 - d_max)
            x_thetas = jnp.arccos(cos_sims)
            x_thetas_to_cap_edges = x_thetas - cap_theta
            in_cap_idxs = jnp.where(in_caps)[0]
            assert jnp.all(weights[in_cap_idxs] == 1.0)
            in_boundary = (x_thetas_to_cap_edges <= boundary_width) & (
                x_thetas_to_cap_edges >= 0
            )
            assert jnp.all((weights[in_boundary] > 0.0) & (weights[in_boundary] < 1.0))
            neither = ~in_caps & ~in_boundary
            assert jnp.all(weights[neither] == 0.0)

        # Test edge cases
        # Point exactly at cap center
        center_weight = model.compute_weight(cap_center, params)
        np.testing.assert_array_equal(center_weight, 1.0)

        # Point at antipode (maximum distance)
        antipode = -cap_center
        antipode_weight = model.compute_weight(antipode, params)
        if weighting_function == WeightingFunction.CAP_INDICATOR:
            np.testing.assert_array_equal(antipode_weight, 0.0)
        else:  # SMOOTHED_CAP_INDICATOR
            # Should be 0 since antipode is far outside boundary
            np.testing.assert_array_equal(antipode_weight, 0.0)

        # Test point exactly on cap boundary
        # Create a point that is exactly d_max cosine distance from center
        # For a point on the cap boundary: cos_sim = 1 - d_max
        target_cos_sim = 1 - d_max

        # Create an orthogonal vector in the subspace perpendicular to cap_center
        orthogonal = jnp.zeros(domain_dim).at[1].set(1.0)
        orthogonal = orthogonal - jnp.dot(orthogonal, cap_center) * cap_center
        orthogonal = orthogonal / jnp.linalg.norm(orthogonal)

        # Create boundary point using spherical geometry
        boundary_angle = jnp.arccos(target_cos_sim)
        boundary_point = (
            jnp.cos(boundary_angle) * cap_center + jnp.sin(boundary_angle) * orthogonal
        )
        boundary_point = boundary_point / jnp.linalg.norm(
            boundary_point
        )  # Ensure unit norm

        boundary_weight = model.compute_weight(boundary_point, params)

        if weighting_function == WeightingFunction.CAP_INDICATOR:
            # Should be exactly 1.0 since point is on boundary (inclusive)
            np.testing.assert_allclose(boundary_weight, 1.0, rtol=0, atol=1e-6)
        elif weighting_function == WeightingFunction.SMOOTHED_CAP_INDICATOR:
            # Should be 1.0 since point is exactly on cap edge
            np.testing.assert_allclose(boundary_weight, 1.0, rtol=0, atol=1e-6)
        else:
            raise ValueError(f"Unknown weighting function: {weighting_function}")

        if weighting_function == WeightingFunction.SMOOTHED_CAP_INDICATOR:
            # Check that a point in the middle of the boundary has weight 0.5
            midpoint_angle = boundary_angle + boundary_width / 2
            midpoint = (
                jnp.cos(midpoint_angle) * cap_center
                + jnp.sin(midpoint_angle) * orthogonal
            )
            midpoint = midpoint / jnp.linalg.norm(midpoint)  # Ensure unit norm
            midpoint_weight = model.compute_weight(midpoint, params)
            np.testing.assert_allclose(midpoint_weight, 0.5, rtol=0, atol=1e-6)


@pytest.mark.parametrize("domain_dim", [3, 8, 16])
@pytest.mark.parametrize("reference_directions", [None, 8, 16])
@pytest.mark.parametrize(
    "d_max_dist",
    [
        None,  # Default: uniform U[0, 2]
        [(1.0, 2.0)],  # Explicit uniform U[0, 2]
        [(0.95, 1.0), (0.05, 2.0)],  # Biased distribution
        [(0.45, 0.8), (0.45, 1.2), (0.1, 2.0)],  # Triangular distribution
    ],
)
def test_process_weighting_function_params(
    domain_dim, reference_directions, d_max_dist
):
    "Verify that process_weighting_function_params returns normalized vectors of the right shape."

    # Create CapIndicatorExtraParams with the specified d_max_dist
    if d_max_dist is not None:
        extra_params = CapIndicatorExtraParams(
            d_max_dist=tuple(tuple(x) for x in d_max_dist)
        )
    else:
        extra_params = CapIndicatorExtraParams()

    model = FunctionWeightedFlowModel(
        domain_dim=domain_dim,
        reference_directions=reference_directions,
        time_dim=16,
        use_pre_mlp_projection=False,
        n_layers=1,
        d_model=128,
        mlp_expansion_factor=4,
        mlp_dropout_rate=None,
        input_dropout_rate=None,
        weighting_function=WeightingFunction.CAP_INDICATOR,
        weighting_function_extra_params=extra_params,
    )

    params = model.init(jax.random.PRNGKey(0), *model.dummy_inputs())

    # Generate a batch of unit vectors and d_max values, the former uniformly distributed and the
    # latter from the same d_max training distribution used by the model.
    table = LogitsTable(2, 8192)
    n = 8192
    rng = jax.random.PRNGKey(20250820)
    d_max_rng, unit_vec_rng = jax.random.split(rng, 2)

    weights, range_starts, range_ends = process_d_max_dist(
        model.weighting_function_extra_params.d_max_dist
    )
    component_rng, d_max_rng = jax.random.split(d_max_rng, 2)
    component_idxs = jax.random.categorical(component_rng, jnp.log(weights), shape=(n,))
    d_maxes = jax.random.uniform(
        d_max_rng,
        minval=range_starts[component_idxs],
        maxval=range_ends[component_idxs],
        shape=(n,),
    )

    unit_vecs = sample_sphere(unit_vec_rng, n, model.domain_dim)

    # Process to conditioning vectors
    processed = model.apply(
        params, unit_vecs, d_maxes, method=model.process_weighting_function_params
    )
    assert processed.shape == (n, model.conditioning_dim)

    processed_np = jax.device_get(processed)
    means = processed_np.mean(axis=0)
    stds = processed_np.std(axis=0)

    # Check approximately zero-mean and unit-std per component
    np.testing.assert_allclose(means, 0.0, atol=0.05, rtol=0)
    np.testing.assert_allclose(stds, 1.0, atol=0.05, rtol=0)


def generate_samples(
    model,
    params,
    rng,
    weighting_function_params,
    n_steps=20,
    method="tsit5",
    batch_size=None,
):
    """
    Generate samples from a FunctionWeightedFlowModel.

    Args:
        model: FunctionWeightedFlowModel
        params: Model parameters
        rng: JAX random key
        weighting_function_params: Parameters for the weighting function. PyTree with leading dim
            batch_size, None if the weighting function is constant.
        n_steps: Number of integration steps
        method: Method of integration
        batch_size: Batch size. If None, will be inferred from the shape of the weighting function
            parameters.
    """
    leading_dims = jax.tree.leaves(
        jax.tree.map(lambda x: x.shape[0], weighting_function_params)
    )
    if len(leading_dims) == 0:
        if weighting_function_params is not None:
            raise ValueError(
                "weighting_function_params must be None (unparameterized weighting function) or a "
                "PyTree of arrays with leading dimension batch_size (all others)."
            )
        if batch_size is None:
            raise ValueError(
                "batch_size must be specified if weighting_function_params is None"
            )
    else:
        if all(x == leading_dims[0] for x in leading_dims):
            inferred_batch_size = leading_dims[0]
        else:
            raise ValueError(
                "All leading dimensions of weighting function parameters must be the same, got "
                f"{leading_dims}"
            )
        if batch_size is None:
            batch_size = inferred_batch_size
        elif batch_size != inferred_batch_size:
            raise ValueError(
                "batch_size must match the leading dimension of the weighting function parameters "
                f"got {batch_size}, but inferred {inferred_batch_size} from the weighting function "
                "parameters."
            )
    x0_rng, path_rng = jax.random.split(rng)
    x0 = model.apply(
        params,
        x0_rng,
        method=model.sample_base_distribution,
        weighting_function_params=weighting_function_params,
    )

    samples, _eval_counts = flow_matching.generate_samples_inner(
        path_rng,
        n_steps,
        batch_size,
        method,
        _compute_vector_field,
        model,
        params,
        weighting_function_params,
        model.domain_dim,
        initial_x0=x0,
    )
    return samples


# lifted to top level so JIT gets cached
_log_cap_size_batch = jax.jit(lambda tbl, d_maxes: jax.vmap(tbl.log_cap_size)(d_maxes))


def compute_log_probability(
    model,
    params,
    samples,
    weighting_function_params,
    n_steps=20,
    rng=None,
    n_projections=10,
):
    """
    Compute the log probability of samples under a function-weighted flow model.
    """
    if model.cap_conditioned_base:
        assert (
            model.weighting_function == WeightingFunction.CAP_INDICATOR
        ), "cap_conditioned_base only supported with CAP_INDICATOR weighting"
        assert (
            isinstance(weighting_function_params, tuple)
            and len(weighting_function_params) == 2
        )
        assert rng is not None, "rng must be provided for cap-conditioned base"
        cap_centers, d_maxes = weighting_function_params
        assert d_maxes.shape[0] == samples.shape[0]
        # log density of uniform-in-cap = -log(cap_area)
        # log(cap_area) = log_cap_size_frac + log(sphere_area)
        log_sphere_area = -sphere_log_inverse_surface_area(model.domain_dim)
        # FIXME should pass logits table as parameter
        table = LogitsTable(model.domain_dim - 1, 8192)
        log_cap_size_frac = _log_cap_size_batch(table, d_maxes)
        base_log_densities = -(log_cap_size_frac + log_sphere_area)
    else:
        base_log_densities = sphere_log_inverse_surface_area(model.domain_dim)

    # Reverse flow to get source points and divergence integral
    x0, div_sum = flow_matching.reverse_path_and_compute_divergence(
        _compute_vector_field,
        model,
        params,
        weighting_function_params,
        samples,
        n_steps,
        rng,
        n_projections,
        method="tsit5",
        tsit5_settings=flow_matching.Tsit5Settings(atol=1e-2, rtol=1e-2),
    )

    # If using a cap-conditioned base, zero out density for sources outside the cap
    if model.cap_conditioned_base:
        assert model.weighting_function == WeightingFunction.CAP_INDICATOR
        assert (
            isinstance(weighting_function_params, tuple)
            and len(weighting_function_params) == 2
        )
        cap_centers, d_maxes = weighting_function_params
        cos_dists = 1 - jnp.sum(x0 * cap_centers, axis=1)
        in_support = cos_dists <= d_maxes
        log_p1 = base_log_densities - div_sum
        return jnp.where(in_support, log_p1, -jnp.inf)
    else:
        return base_log_densities - div_sum


@partial(jax.jit, static_argnames=("model",), inline=True)
def _compute_vector_field(model, params, weighting_function_params, x, t, rng=None):
    rngs_dict = {"dropout": rng} if rng is not None else {}
    return model.apply(
        params,
        x,
        jnp.full((x.shape[0],), t),
        weighting_function_params,
        rngs=rngs_dict,
    )


# Baseline configuration used for tests
_baseline_model = FunctionWeightedFlowModel(
    domain_dim=3,
    reference_directions=None,
    time_dim=128,
    use_pre_mlp_projection=True,
    n_layers=4,
    d_model=256,
    mlp_expansion_factor=4,
    mlp_dropout_rate=None,
    input_dropout_rate=None,
    weighting_function=WeightingFunction.CONSTANT,
    weighting_function_extra_params=None,
)


<<<<<<< HEAD
class TransformerBackboneFWFM(FunctionWeightedFlowModel):
    """FunctionWeightedFlowModel variant that uses a Transformer backbone for the vector field.

    Used in tests to validate both MLP and Transformer vector field implementations.
    """

    @nn.nowrap
    def mk_vector_field(self) -> VectorField:  # type: ignore[override]
        return flow_matching.TransformerVectorField(
            domain_dim=self.domain_dim,
            conditioning_dim=self.conditioning_dim,
            n_layers=self.n_layers,
            d_model=self.d_model,
            mlp_expansion_factor=self.mlp_expansion_factor,
            n_heads=4,
            n_learned_tokens=32 - 3,
            time_dim=self.time_dim,
            mlp_dropout_rate=self.mlp_dropout_rate,
            input_dropout_rate=self.input_dropout_rate,
            activations_dtype=self.activations_dtype,
            weights_dtype=self.weights_dtype,
            d_model_base=self.d_model_base,
            variance_base=self.variance_base,
            alpha_input=self.alpha_input,
            alpha_output=self.alpha_output,
        )


@pytest.mark.usefixtures("starts_with_progressbar")
=======
>>>>>>> f4255568
@pytest.mark.parametrize("domain_dim", [3, 16])
@pytest.mark.parametrize(
    "weighting_function",
    [
        WeightingFunction.CONSTANT,
        pytest.param(
            WeightingFunction.CAP_INDICATOR,
            marks=[],  # pytest.mark.xfail(reason="Models can't learn this well"),
        ),
        pytest.param(
            WeightingFunction.SMOOTHED_CAP_INDICATOR,
            marks=pytest.mark.skip(reason="Models can't learn this well"),
        ),
    ],
)
@pytest.mark.parametrize(
    "mlp_always_inject",
    [
        pytest.param(frozenset(), id="none"),
        pytest.param(frozenset({"x"}), id="x", marks=pytest.mark.skip(reason="slow")),
        pytest.param(frozenset({"t"}), id="t", marks=pytest.mark.skip(reason="slow")),
        pytest.param(
            frozenset({"cond"}), id="cond", marks=pytest.mark.skip(reason="slow")
        ),
        pytest.param(frozenset({"x", "t"}), id="x&t", marks=pytest.mark.skip(reason="slow")),
        pytest.param(
            frozenset({"x", "cond"}), id="x&cond",
        ),
        pytest.param(
            frozenset({"t", "cond"}), id="t&cond", marks=pytest.mark.skip(reason="slow")
        ),
        pytest.param(
            frozenset({"x", "t", "cond"}),
            id="x&t&cond",
            marks=pytest.mark.skip(reason="slow"),
        ),
    ],
)
def test_train_uniform(domain_dim, weighting_function, mlp_always_inject):
    """
    Train a function-weighted model on uniform distribution, then verify it produces correct weighted distributions.
    """
    # Set up model with appropriate extra parameters
    d_max_dist = ((1.0, 1.0),)
    if weighting_function == WeightingFunction.SMOOTHED_CAP_INDICATOR:
        extra_params = SmoothedCapIndicatorExtraParams(
            d_max_dist=d_max_dist, boundary_width=jnp.pi / 10
        )
    elif weighting_function == WeightingFunction.CAP_INDICATOR:
        extra_params = CapIndicatorExtraParams(d_max_dist=d_max_dist)
    else:
        extra_params = None

    model = replace(
        _baseline_model,
        domain_dim=domain_dim,
        d_model=512,
        n_layers=16,
        time_dim=None,
        weighting_function=weighting_function,
        weighting_function_extra_params=extra_params,
        use_pre_mlp_projection=True,
        mlp_always_inject=mlp_always_inject,
        cap_conditioned_base=weighting_function == WeightingFunction.CAP_INDICATOR,
    )
    rng = jax.random.PRNGKey(20250823)
    train_rng, test_rng = jax.random.split(rng)

    # Generate uniform training distribution
    n_train_examples = 1_000_000
    train_points = sample_sphere(train_rng, n_train_examples, domain_dim)
    assert train_points.shape == (n_train_examples, domain_dim)

    # Create dataset
    dsets = (
        Dataset.from_dict({"point_vec": train_points})
        .with_format("np")
        .train_test_split(test_size=4096)
    )
    train_dataset = dsets["train"]
    test_dataset = dsets["test"]

    # Train the model using the shared infrastructure
    batch_size = 512
    learning_rate = 1e-4
    if domain_dim == 3 and weighting_function == WeightingFunction.CONSTANT:
        epochs = 2
    elif domain_dim == 3 and weighting_function in [
        WeightingFunction.CAP_INDICATOR,
        WeightingFunction.SMOOTHED_CAP_INDICATOR,
    ]:
        epochs = 6
    elif domain_dim == 16 and weighting_function == WeightingFunction.CONSTANT:
        epochs = 6
    elif domain_dim == 16 and weighting_function in [
        WeightingFunction.CAP_INDICATOR,
        WeightingFunction.SMOOTHED_CAP_INDICATOR,
    ]:
        epochs = 32
    else:
        raise ValueError(
            f"Unknown domain_dim: {domain_dim} and weighting_function: {weighting_function}"
        )

    print(
        f"Training FWFM for domain_dim={domain_dim}, weighting_function={weighting_function}"
    )

    # Use the generic training loop via partial application
    state, final_loss, test_loss, test_nll = _train_loop_for_tests(
        model=model,
        dataset=train_dataset,
        batch_size=batch_size,
        learning_rate=learning_rate,
        epochs=epochs,
        test_dataset=test_dataset,
    )

    print(
        f"Training completed. Final loss: {final_loss:.6f}, test loss: {test_loss:.6f}, test NLL: {test_nll:.6f}"
    )

    # Generate independent test points
    n_test_points = 1000
    test_points = sample_sphere(test_rng, n_test_points, domain_dim)

    # Get uniform sphere log density
    uniform_log_density = sphere_log_inverse_surface_area(domain_dim)

    # Test different parameter sets based on weighting function
    if weighting_function == WeightingFunction.CONSTANT:
        param_sets = [None]
    elif weighting_function in [
        WeightingFunction.CAP_INDICATOR,
        WeightingFunction.SMOOTHED_CAP_INDICATOR,
    ]:
        # Test multiple cap configurations
        center = jnp.zeros(domain_dim).at[0].set(1.0)  # [1, 0, 0, ...]
        param_sets = [
            (center, jnp.array(d_max, dtype=jnp.float32)) for d_max in [1.0, 0.5]
        ]
    else:
        raise ValueError(f"Unknown weighting function: {weighting_function}")
    # Test each parameter set
    for i, params in enumerate(param_sets):
        print(f"Testing parameter set {i+1}/{len(param_sets)}: {params}")

        # Compute true weights
        if params is None:
            true_weights = jnp.ones(n_test_points)  # CONSTANT weighting function
        else:
            true_weights = jax.vmap(lambda point: model.compute_weight(point, params))(
                test_points
            )

        assert jnp.all(true_weights >= 0.0), "All weights must be non-negative"
        assert jnp.any(true_weights > 0.0), "At least one weight must be positive"

        # Multiply uniform density by weight by this to get weighted density
        weight_normalization_factor = 1 / jnp.mean(true_weights)

        print(
            f"  Weight stats: min={true_weights.min():.3f}, max={true_weights.max():.3f}, mean={true_weights.mean():.3f}"
        )
        print(
            f"  Positive weights: {jnp.sum(true_weights > 0)}/{len(true_weights)} points"
        )
        print(f"  Weight normalization factor: {weight_normalization_factor:.3f}")

        # Compute model log probabilities
        if params is None:
            model_params_batch = None
        else:
            center, d_max = params
            model_params_batch = (
                jnp.broadcast_to(center, (n_test_points, domain_dim)),
                jnp.full((n_test_points,), d_max),
            )
        if weighting_function in [
            WeightingFunction.CAP_INDICATOR,
            WeightingFunction.SMOOTHED_CAP_INDICATOR,
        ]:
            # Test density along a geodesic from cap center to antipode (inclusive).
            num_geodesic_points = 10
            ts = jnp.linspace(0.0, 1.0, num_geodesic_points)
            geodesic_points = jax.vmap(
                lambda tau: flow_matching.compute_psi_t_spherical(center, -center, tau)
            )(ts)
            extra_test_points = geodesic_points
            extended_test_points = jnp.concatenate(
                [extra_test_points, test_points], axis=0
            )
            assert extended_test_points.shape == (
                num_geodesic_points + n_test_points,
                domain_dim,
            )

            extended_model_params_batch = (
                jnp.broadcast_to(
                    center, (num_geodesic_points + n_test_points, domain_dim)
                ),
                jnp.full((num_geodesic_points + n_test_points,), d_max),
            )
        else:
            extended_test_points = test_points
            extended_model_params_batch = model_params_batch

        extended_model_log_probs = compute_log_probability(
            model=model,
            params=state.params,
            samples=extended_test_points,
            weighting_function_params=extended_model_params_batch,
            n_steps=20,
            rng=jax.random.PRNGKey(12345),
            n_projections=10,
        )
        model_log_probs = extended_model_log_probs[
            extended_test_points.shape[0] - n_test_points :
        ]

        if weighting_function in [
            WeightingFunction.CAP_INDICATOR,
            WeightingFunction.SMOOTHED_CAP_INDICATOR,
        ]:
            print(
                "  Geodesic path model log probs (10 points from center to antipode):"
            )
            print(f"    log_probs: {extended_model_log_probs[:10]}")

        # Split into zero-weight and positive-weight cases
        zero_weight_mask = true_weights == 0.0
        positive_weight_mask = ~zero_weight_mask

        # For positive weights: check the relationship model_log_prob ≈ log(weight) + uniform_log_density
        if jnp.any(positive_weight_mask):
            expected_log_probs = (
                jnp.log(
                    true_weights[positive_weight_mask] * weight_normalization_factor
                )
                + uniform_log_density
            )

            model_valid_probs_for_positive_weights = model_log_probs[
                positive_weight_mask
            ]

            absdiffs = jnp.abs(
                model_valid_probs_for_positive_weights - expected_log_probs
            )
            count_diffs_over_15pct = np.sum(absdiffs > jnp.log(1.15))

            print("  Checking densities for points with positive weight...")
            print(
                f"    Model range: [{model_valid_probs_for_positive_weights.min():.3f}, {model_valid_probs_for_positive_weights.max():.3f}]"
            )
            print(
                f"  Model deciles: {np.percentile(model_valid_probs_for_positive_weights, np.linspace(0, 100, 11))}"
            )
            print(
                f"    Model mean: {model_valid_probs_for_positive_weights.mean():.3f} Model std: {model_valid_probs_for_positive_weights.std():.3f}"
            )
            print(
                f"    Expected range: [{expected_log_probs.min():.3f}, {expected_log_probs.max():.3f}]"
            )
            print(f"    Mean abs diff: {jnp.mean(absdiffs):.3f}")
            print(
                f"    Number of points with abs diff > 15%: {count_diffs_over_15pct}/{len(absdiffs)}"
            )
            print(
                f"    Mean diff: {jnp.mean(model_valid_probs_for_positive_weights - expected_log_probs):.3f}"
            )

            assert count_diffs_over_15pct < 0.1 * len(
                absdiffs
            ), f"Too many likelihoods differ by more than 15%: {count_diffs_over_15pct}/{len(absdiffs)}"
        else:
            print(f"  WARNING: No positive weights found for parameter set {params}")

        # For zero weights the theoretical log probability would be -inf, which is only possible if
        # the base distribution has compact support i.e. only with cap_conditioned_base.
        if jnp.any(zero_weight_mask):
            if model.cap_conditioned_base:
                sufficiently_negative_logprob = -jnp.inf
            else:
                MAXIMUM_DENSITY_RATIO = 0.05  # VERY generous ratio... :'(
                sufficiently_negative_logprob = uniform_log_density + jnp.log(
                    MAXIMUM_DENSITY_RATIO
                )
            zero_weight_log_probs = model_log_probs[zero_weight_mask]
            num_too_high = jnp.sum(
                zero_weight_log_probs > sufficiently_negative_logprob
            )

            print(
                f"  Checking densities for points with zero weight - should be less than {sufficiently_negative_logprob}"
            )
            print(
                f"    Model range: [{zero_weight_log_probs.min():.3f}, {zero_weight_log_probs.max():.3f}]"
            )
            print(
                f"    Model mean: {zero_weight_log_probs.mean():.3f} Model std: {zero_weight_log_probs.std():.3f}"
            )
            print(
                f"    Mean diff: {jnp.mean(zero_weight_log_probs - sufficiently_negative_logprob):.3f}"
            )
            print(
                f"    Number of points with log prob > {sufficiently_negative_logprob}: {num_too_high}/{len(zero_weight_log_probs)}"
            )

            assert (
                num_too_high / len(zero_weight_log_probs) < 0.05
            ), f"{num_too_high} zero-weight points have log prob >= {sufficiently_negative_logprob}"


def compute_hemisphere_probability_masses(
    model, params, rng, n_samples, n_steps, n_projections
):
    """Compute the model probability masses for the northern and southern hemispheres."""

    # We compute the likelihood of n_samples points that are in both the northern and eastern
    # hemispheres, conditioned on the cap being the nothern hemisphere, then do the same conditioned
    # on the cap being the eastern hemisphere, then repeat the process for n_samples points that
    # are in both the southern and eastern hemispheres. Since the ratio of likelihoods is the
    # ratio of the probability masses of the caps, and because we know the masses of the northern
    # and southern hemispheres sum to 1, we can find the masses of all three. We return only the
    # masses of the northern and southern hemispheres, since that's all that will actually be used
    # downstream.

    # In principle n_samples could be one and the ratios would work out but these models are
    # approximations.

    assert model.weighting_function == WeightingFunction.CAP_INDICATOR

    samples_rng, logprob_rng = jax.random.split(rng)

    north = jnp.zeros(model.domain_dim).at[0].set(1.0)
    south = -north
    east = jnp.zeros(model.domain_dim).at[1].set(1.0)

    # Generate samples uniform over full sphere
    initial_samples = sample_sphere(samples_rng, 2 * n_samples, model.domain_dim)
    # reflect across n-s axis to put everything in eastern hemisphere
    eastern_samples = initial_samples.at[:, 1].set(jnp.abs(initial_samples[:, 1]))
    # reflect across e-w axis to put everything in northern/southern hemisphere
    northeast_samples = (
        eastern_samples[:n_samples]
        .at[:, 0]
        .set(jnp.abs(eastern_samples[:n_samples, 0]))
    )
    southeast_samples = (
        eastern_samples[n_samples:]
        .at[:, 0]
        .set(-jnp.abs(eastern_samples[n_samples:, 0]))
    )

    # We have 2 * n_samples points, each of which needs to be checked in 2 caps.
    cap_centers = jnp.concatenate(
        [
            jnp.broadcast_to(north, (n_samples, model.domain_dim)),
            jnp.broadcast_to(east, (2 * n_samples, model.domain_dim)),
            jnp.broadcast_to(south, (n_samples, model.domain_dim)),
        ],
        axis=0,
    )
    cap_d_maxes = jnp.full((4 * n_samples,), 1.0)

    logprobs = compute_log_probability(
        model=model,
        params=params,
        samples=jnp.concatenate(
            [
                northeast_samples,
                northeast_samples,
                southeast_samples,
                southeast_samples,
            ],
            axis=0,
        ),
        weighting_function_params=(cap_centers, cap_d_maxes),
        n_steps=n_steps,
        rng=logprob_rng,
        n_projections=n_projections,
    )

    assert logprobs.shape == (4 * n_samples,)
    north_east_in_north_logprobs = logprobs[:n_samples]
    north_east_in_east_logprobs = logprobs[n_samples : 2 * n_samples]
    south_east_in_east_logprobs = logprobs[2 * n_samples : 3 * n_samples]
    south_east_in_south_logprobs = logprobs[3 * n_samples :]
    north_east_in_north_finite_mask = jnp.isfinite(north_east_in_north_logprobs)
    north_east_in_east_finite_mask = jnp.isfinite(north_east_in_east_logprobs)
    south_east_in_east_finite_mask = jnp.isfinite(south_east_in_east_logprobs)
    south_east_in_south_finite_mask = jnp.isfinite(south_east_in_south_logprobs)

    northeast_both_finite_mask = (
        north_east_in_north_finite_mask & north_east_in_east_finite_mask
    )
    southeast_both_finite_mask = (
        south_east_in_east_finite_mask & south_east_in_south_finite_mask
    )

    north_east_ratios_log = north_east_in_north_logprobs - north_east_in_east_logprobs
    south_east_ratios_log = south_east_in_east_logprobs - south_east_in_south_logprobs
    # Ignore points for which one or both likelihoods are -inf. Kind of a hack.
    north_east_ratios_log = jnp.where(
        northeast_both_finite_mask, north_east_ratios_log, 0.0
    )
    south_east_ratios_log = jnp.where(
        southeast_both_finite_mask, south_east_ratios_log, 0.0
    )

    # Average the ratios in linear space
    north_east_ratio_log = jax.nn.logsumexp(north_east_ratios_log) - jnp.log(n_samples)
    south_east_ratio_log = jax.nn.logsumexp(south_east_ratios_log) - jnp.log(n_samples)

    # We have N/E and S/E, N/S is (N/E) / (S/E)
    north_south_ratio_log = north_east_ratio_log - south_east_ratio_log

    # N / S = r
    # N = r * S
    # N + S = 1
    # r * S + S = 1
    # (r + 1) * S = 1
    # S = 1 / (r + 1)
    # same for north but reciprocate r

    south_log_mass = -(jnp.logaddexp(north_south_ratio_log, 0.0))
    north_log_mass = -(jnp.logaddexp(-north_south_ratio_log, 0.0))

    output_dict = {
        "north_log_mass": north_log_mass,
        "south_log_mass": south_log_mass,
        "northeast_both_finite_frac": jnp.mean(northeast_both_finite_mask),
        "southeast_both_finite_frac": jnp.mean(southeast_both_finite_mask),
        "north_east_log_ratios_std": jnp.std(north_east_ratios_log),
        "south_east_log_ratios_std": jnp.std(south_east_ratios_log),
    }

    tqdm.write(
        f"north mass: {float(jnp.exp(output_dict['north_log_mass'])):.3f}, south mass: {float(jnp.exp(output_dict['south_log_mass'])):.3f}"
    )
    tqdm.write(
        f"northeast both finite frac: {output_dict['northeast_both_finite_frac']:.3f}, southeast both finite frac: {output_dict['southeast_both_finite_frac']:.3f}"
    )
    tqdm.write(
        f"north east log ratios std: {output_dict['north_east_log_ratios_std']:.3f}, south east log ratios std: {output_dict['south_east_log_ratios_std']:.3f}"
    )


    return output_dict


def _precompute_hemisphere_masses_fwfm(model, params, rng, n_steps, n_projections):
    """Precompute hemisphere probability masses for cap_conditioned_base FWFM models.

    This is extracted from _compute_nll_fwfm to avoid recomputing expensive hemisphere masses
    for every test batch when using cap_conditioned_base.

    Args:
        model: FunctionWeightedFlowModel with cap_conditioned_base=True
        params: Model parameters
        rng: JAX random key
        n_steps: Number of integration steps
        n_projections: Number of divergence projections

    Returns:
        Dict containing hemisphere probability masses, or None if not applicable
    """
    if (
        model.weighting_function == WeightingFunction.CAP_INDICATOR
        and model.cap_conditioned_base
    ):
        return compute_hemisphere_probability_masses(
            model=model,
            params=params,
            rng=rng,
            n_samples=64,
            n_steps=n_steps,
            n_projections=n_projections,
        )
    return None


def _compute_nll_fwfm(model, params, batch, n_steps, rng, n_projections, precomputed_stats=None):
    """Compute NLL for FunctionWeightedFlowModel - use 'evenest weights'."""
    batch_size = batch["point_vec"].shape[0]

    if model.weighting_function == WeightingFunction.CONSTANT:
        weighting_function_params = None
    elif model.weighting_function in [
        WeightingFunction.CAP_INDICATOR,
        WeightingFunction.SMOOTHED_CAP_INDICATOR,
    ]:
        if not model.cap_conditioned_base:
            # Use full sphere as cap
            arbitrary_center = jnp.zeros(model.domain_dim).at[0].set(1.0)
            d_max = 2.0
            weighting_function_params = (
                jnp.broadcast_to(arbitrary_center, (batch_size, model.domain_dim)),
                jnp.full((batch_size,), d_max),
            )
        else:
            # We only support hemisphere or smaller caps, so we can't do as above. Instead, use
            # northern or southern hemisphere depending on which the point fits in. The likelhood of
            # a point is its likelhood under its hemiphere's distribution times the total mass of
            # its hemisphere.

            points = batch["point_vec"]
            assert points.shape == (batch_size, model.domain_dim)

            # Choose hemisphere cap per sample
            north = jnp.zeros(model.domain_dim).at[0].set(1.0)
            south = -north
            north_mask = points[:, 0] >= 0.0
            cap_centers = jnp.where(
                north_mask[:, None],
                jnp.broadcast_to(north, (batch_size, model.domain_dim)),
                jnp.broadcast_to(south, (batch_size, model.domain_dim)),
            )
            cap_d_maxes = jnp.full((batch_size,), 1.0)
            weighting_function_params = (cap_centers, cap_d_maxes)

            # Estimate hemisphere masses and combine to get full-sphere likelihoods
            if precomputed_stats is not None:
                hemisphere_probability_masses_dict = precomputed_stats
                prob_rng = rng
            else:
                masses_rng, prob_rng = jax.random.split(rng)
                hemisphere_probability_masses_dict = compute_hemisphere_probability_masses(
                    model=model,
                    params=params,
                    rng=masses_rng,
                    n_samples=64,
                    n_steps=n_steps,
                    n_projections=n_projections,
                )

            conditional_logprobs = compute_log_probability(
                model=model,
                params=params,
                samples=points,
                weighting_function_params=weighting_function_params,
                n_steps=n_steps,
                rng=prob_rng,
                n_projections=n_projections,
            )

            hemisphere_log_masses = jnp.where(
                north_mask,
                hemisphere_probability_masses_dict["north_log_mass"],
                hemisphere_probability_masses_dict["south_log_mass"],
            )
            adjusted_logprobs = conditional_logprobs + hemisphere_log_masses
            hemisphere_probability_masses_dict = jax.device_get(
                hemisphere_probability_masses_dict
            )

            # If we don't do this then reported NLL is +inf until the network learns the cap
            # function
            min_logprob = sphere_log_inverse_surface_area(model.domain_dim) - jnp.log(
                1_000_000_000
            )
            adjusted_logprobs = jnp.maximum(adjusted_logprobs, min_logprob)
            return adjusted_logprobs
    elif model.weighting_function == WeightingFunction.VMF_DENSITY:
        raise NotImplementedError("VMF density weighting function not implemented yet.")
    else:
        raise ValueError(f"Unknown weighting function: {model.weighting_function}")

    return compute_log_probability(
        model=model,
        params=params,
        samples=batch["point_vec"],
        weighting_function_params=weighting_function_params,
        n_steps=n_steps,
        rng=rng,
        n_projections=n_projections,
    )


# Create FunctionWeightedFlowModel-specific training loop using partial application
_train_loop_for_tests = partial(
    flow_matching._train_loop_for_tests_generic,
    compute_nll_fn=_compute_nll_fwfm,
    precompute_test_stats_fn=_precompute_hemisphere_masses_fwfm,
)<|MERGE_RESOLUTION|>--- conflicted
+++ resolved
@@ -948,38 +948,7 @@
 )
 
 
-<<<<<<< HEAD
-class TransformerBackboneFWFM(FunctionWeightedFlowModel):
-    """FunctionWeightedFlowModel variant that uses a Transformer backbone for the vector field.
-
-    Used in tests to validate both MLP and Transformer vector field implementations.
-    """
-
-    @nn.nowrap
-    def mk_vector_field(self) -> VectorField:  # type: ignore[override]
-        return flow_matching.TransformerVectorField(
-            domain_dim=self.domain_dim,
-            conditioning_dim=self.conditioning_dim,
-            n_layers=self.n_layers,
-            d_model=self.d_model,
-            mlp_expansion_factor=self.mlp_expansion_factor,
-            n_heads=4,
-            n_learned_tokens=32 - 3,
-            time_dim=self.time_dim,
-            mlp_dropout_rate=self.mlp_dropout_rate,
-            input_dropout_rate=self.input_dropout_rate,
-            activations_dtype=self.activations_dtype,
-            weights_dtype=self.weights_dtype,
-            d_model_base=self.d_model_base,
-            variance_base=self.variance_base,
-            alpha_input=self.alpha_input,
-            alpha_output=self.alpha_output,
-        )
-
-
 @pytest.mark.usefixtures("starts_with_progressbar")
-=======
->>>>>>> f4255568
 @pytest.mark.parametrize("domain_dim", [3, 16])
 @pytest.mark.parametrize(
     "weighting_function",
