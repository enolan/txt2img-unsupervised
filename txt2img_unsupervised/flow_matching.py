--- conflicted
+++ resolved
@@ -3149,11 +3149,6 @@
             else:
                 raw_progress = 1.0 - new_extreme_t
 
-<<<<<<< HEAD
-            progress_delta = new_progress - current_progress
-            pbar.update(progress_delta)
-            current_slowest_t = new_slowest_t
-=======
             new_progress = max(0.0, min(1.0, raw_progress))
             target_progress = max(display_progress, new_progress)
             progress_delta = target_progress - display_progress
@@ -3161,7 +3156,6 @@
                 pbar.update(progress_delta)
                 display_progress = target_progress
             current_extreme_t = new_extreme_t
->>>>>>> 2aaeeb3a
 
             # Update progress bar description with current status
             if forward:
@@ -3172,11 +3166,7 @@
             pbar.set_postfix(
                 {
                     "iter": actual_iterations,
-<<<<<<< HEAD
-                    "incomplete": f"{incomplete_count}/{initial_batch_size}",
-=======
                     "incomplete": f"{live_count}/{initial_batch_size}",
->>>>>>> 2aaeeb3a
                     "batch": current_batch_size,
                     slowest_label: f"{current_extreme_t:.4f}",
                 }
