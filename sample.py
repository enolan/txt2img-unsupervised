--- conflicted
+++ resolved
@@ -140,17 +140,12 @@
         print(f"Got CLIP embedding of shape {clip_embedding.shape}, norm {jnp.linalg.norm(clip_embedding)}")
         clip_embedding = clip_embedding / jnp.linalg.norm(clip_embedding)
     else:
-<<<<<<< HEAD
         assert args.cond_img is None, "Can't condition on an image without CLIP conditioning"
         clip_embedding = jnp.zeros((0,), dtype=jnp.float32)
     decode_params = im_mdl.init(
         jax.random.PRNGKey(0), jnp.arange(256), clip_embedding
     )
     im_params = im_params.copy({"cache": decode_params["cache"]})
-=======
-        faux_clip_embedding = jnp.zeros((0,), dtype=jnp.float32)
-
->>>>>>> 18fc6fc0
 
     # Set up random seed
     if args.seed is not None:
